<<<<<<< HEAD
{
  "buildCommand": "npm run build",
  "outputDirectory": "dist",
  "installCommand": "npm install",
  "framework": null,
  "functions": {
    "api/**/*.js": {
      "maxDuration": 10
    }
  }
}
=======
 {
    "buildCommand": "node check-files.js && npm run build",
    "outputDirectory": "dist"
  }
>>>>>>> 3ca52ddf
<|MERGE_RESOLUTION|>--- conflicted
+++ resolved
@@ -1,4 +1,3 @@
-<<<<<<< HEAD
 {
   "buildCommand": "npm run build",
   "outputDirectory": "dist",
@@ -9,10 +8,4 @@
       "maxDuration": 10
     }
   }
-}
-=======
- {
-    "buildCommand": "node check-files.js && npm run build",
-    "outputDirectory": "dist"
-  }
->>>>>>> 3ca52ddf
+}